<<<<<<< HEAD
version: v1.0.27
=======
version: v1.0.25
>>>>>>> a5ba4bb6
<|MERGE_RESOLUTION|>--- conflicted
+++ resolved
@@ -1,5 +1 @@
-<<<<<<< HEAD
 version: v1.0.27
-=======
-version: v1.0.25
->>>>>>> a5ba4bb6
